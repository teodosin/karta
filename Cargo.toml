[package]
name = "karta"
version = "0.1.0"
edition = "2021"
rust_version = "1.74.1"
# See more keys and their definitions at https://doc.rust-lang.org/cargo/reference/manifest.html

[dependencies]
<<<<<<< HEAD
bevy = { version = "0.12.1", features = ["dynamic_linking"] }
bevy-inspector-egui = "0.21.0"
bevy_egui = "0.23.0"
bevy_mod_picking = "0.17.0"
=======
bevy = { version = "0.12.1", features = ["dynamic_linking","bevy_asset","jpeg", "bmp", "tga","webp", "file_watcher", "exr", "basis-universal"] }

bevy_mod_picking = { version = "0.17.0", features = ["backend_sprite",]}
bevy_prototype_lyon = "0.10.0"
bevy_svg = "0.12.0"
bevy_cosmic_edit = "0.15.1"
bevy_gaussian_splatting = "0.4.0"
bevy_smud = "0.7.0"
bevy-inspector-egui = "0.21.0"
# bevy_mod_debugdump = "0.8.0"
# bevy-inspector-egui = "0.19.0"
# bevy_cosmic_edit = "0.13.0"
# bevy_tweening = "0.8.0"


lyon = "1.0.1"
>>>>>>> 7c83f6e9
rand = "0.8.5"
ron = "0.8.1"
thiserror = "1.0"
serde = { version = "1.0.188", features = ["derive"]}
enum-iterator = "1.4.1"
directories = "5.0.1"
rfd = { version = "0.12.1", default-features = false, features = ["xdg-portal"] }
native-dialog = "0.7.0"



[profile.dev]
opt-level = 1

[profile.dev.package."*"]
opt-level = 3

[toolchain]
channel = "nightly"<|MERGE_RESOLUTION|>--- conflicted
+++ resolved
@@ -6,12 +6,6 @@
 # See more keys and their definitions at https://doc.rust-lang.org/cargo/reference/manifest.html
 
 [dependencies]
-<<<<<<< HEAD
-bevy = { version = "0.12.1", features = ["dynamic_linking"] }
-bevy-inspector-egui = "0.21.0"
-bevy_egui = "0.23.0"
-bevy_mod_picking = "0.17.0"
-=======
 bevy = { version = "0.12.1", features = ["dynamic_linking","bevy_asset","jpeg", "bmp", "tga","webp", "file_watcher", "exr", "basis-universal"] }
 
 bevy_mod_picking = { version = "0.17.0", features = ["backend_sprite",]}
@@ -20,15 +14,13 @@
 bevy_cosmic_edit = "0.15.1"
 bevy_gaussian_splatting = "0.4.0"
 bevy_smud = "0.7.0"
-bevy-inspector-egui = "0.21.0"
 # bevy_mod_debugdump = "0.8.0"
-# bevy-inspector-egui = "0.19.0"
+# bevy-inspector-egui = "0.21.0"
 # bevy_cosmic_edit = "0.13.0"
 # bevy_tweening = "0.8.0"
 
 
 lyon = "1.0.1"
->>>>>>> 7c83f6e9
 rand = "0.8.5"
 ron = "0.8.1"
 thiserror = "1.0"
