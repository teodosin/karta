--- conflicted
+++ resolved
@@ -1,8 +1,7 @@
 # Karta
 
-<<<<<<< HEAD
 
 Karta is a graph creation and visualisation environment. Most fundamentally it is intended to augment file browsers and allow for visual and conceptual connections to be made between files in the file system. This makes it potentially a great tool for file and project management, as a sort of in-between layer between other, more specialised software. It would allow compositing and packaging up of some files and data to sequence them into new files. For example, exporting a sequence of image nodes into pdf's or videos. This would provide a great base set of functionality from which Karta can then be specialised into different use cases depending on what there is demand for.
-=======
-Karta is a graph creation and visualisation environment. Most fundamentally it is intended to augment file browsers and allow for visual and conceptual connections to be made between files in the file system. Right now it is highly unstable and experimental, with only the barest foundations set in place. Not recommended for use. 
->>>>>>> 7a6db891
+
+
+Karta is a graph creation and visualisation environment. Most fundamentally it is intended to augment file browsers and allow for visual and conceptual connections to be made between files in the file system. Right now it is highly unstable and experimental, with only the barest foundations set in place. Not recommended for use. 