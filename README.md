# Karta

<<<<<<< HEAD
Karta is an experimental creative application built on top of a node-based file browser. It is very bare-bones and not ready for use quite yet. Root paths are hardcoded so the app will not work on your machine without modification. 

Use the develop branch for the most up-to-date version. 

## Development

### Development within docker container

For those who don't want to install the development environment directly to their computers, 
it is possible to develop Karta within an isolated [Docker](https://docs.docker.com/) container. 
You can build the image and run the container from the project root directory by typing: 

    docker compose up

This command will build the `karta-rust-devenv` docker image, if it does not already exist, and 
start the container. After that it is possible to run e.g. VSCode and connect to this running container by 
executing the "Dev Containers: Attach to running container" command, and chose the correct container. 
This will open a new VSCode instance which is now running within our rust development container. 
If you install rust- or any other plugin to VSCode, it will be valid only when running this container. 

The project directory is to be found in `/project` directory. Use the terminal from VSCode to run 
any command within the context of docker container. 

=======
#### Disclaimer

Karta is an experimental creative application built on top of a node-based file browser. It is very bare and unstable, with only some of the foundations set in place.  It is a work in progress and not ready for even remotely serious use, but feel free to look around and try it. Root paths are hardcoded so the app will not work on your machine without modification.

Early development has been quite chaotic and flow state driven, and this is reflected in the code and commits. Steps are being taken to steer the development process to be more systematic and understandable, but that will take time and some learning on my part. 

## Introduction

Welcome to **Karta**, a budding project currently in development, aimed at rethinking file management and visualization for creative workflows. This early-stage application introduces a novel concept: a node-based file browser, designed to visually represent the intricate network of files and folders within digital projects.

At this stage, Karta is a prototype, exploring the potential to view and manage files as part of an interconnected graph. Each file and folder is represented as a node, and the relationships between them are visualized as links. This approach is not just about organizing files; it's about understanding the structure and interdependencies of your project at a glance.

For a more detailed explanation of the project's purpose and goals, refer to VISION.md. 

## Getting Started

* Make sure you have Rust installed. Karta uses the Bevy game engine so familiarity with it is recommended. 
* Clone the repo
* The root path is hardcoded to refer to my system. To correct this, search for "home/" and replace the vault root path with a path of your choosing on your system. 

## Usage

Once your root folder is setup, running the app will display the folder and its contents as nodes in a force-directed graph. On the side there is a tools menu with a few modes of interaction. "Move" moves nodes when clicking and dragging, "Edges" creates new edges when dragging from the outline of a node to another node, and "Context" moves to a different folder or file context when such a node is clicked. 

## Contributing

It's much too early for me to ask or hope for contributions. The most valuable thing you might contribute at this stage is sharing your thoughts about the project and discussing it with me, to help clarify the path forward. I am active in the Bevy discord, so you may find me there under the same username. 
>>>>>>> db1728ba
<|MERGE_RESOLUTION|>--- conflicted
+++ resolved
@@ -1,30 +1,5 @@
 # Karta
 
-<<<<<<< HEAD
-Karta is an experimental creative application built on top of a node-based file browser. It is very bare-bones and not ready for use quite yet. Root paths are hardcoded so the app will not work on your machine without modification. 
-
-Use the develop branch for the most up-to-date version. 
-
-## Development
-
-### Development within docker container
-
-For those who don't want to install the development environment directly to their computers, 
-it is possible to develop Karta within an isolated [Docker](https://docs.docker.com/) container. 
-You can build the image and run the container from the project root directory by typing: 
-
-    docker compose up
-
-This command will build the `karta-rust-devenv` docker image, if it does not already exist, and 
-start the container. After that it is possible to run e.g. VSCode and connect to this running container by 
-executing the "Dev Containers: Attach to running container" command, and chose the correct container. 
-This will open a new VSCode instance which is now running within our rust development container. 
-If you install rust- or any other plugin to VSCode, it will be valid only when running this container. 
-
-The project directory is to be found in `/project` directory. Use the terminal from VSCode to run 
-any command within the context of docker container. 
-
-=======
 #### Disclaimer
 
 Karta is an experimental creative application built on top of a node-based file browser. It is very bare and unstable, with only some of the foundations set in place.  It is a work in progress and not ready for even remotely serious use, but feel free to look around and try it. Root paths are hardcoded so the app will not work on your machine without modification.
@@ -52,4 +27,26 @@
 ## Contributing
 
 It's much too early for me to ask or hope for contributions. The most valuable thing you might contribute at this stage is sharing your thoughts about the project and discussing it with me, to help clarify the path forward. I am active in the Bevy discord, so you may find me there under the same username. 
->>>>>>> db1728ba
+Karta is an experimental creative application built on top of a node-based file browser. It is very bare-bones and not ready for use quite yet. Root paths are hardcoded so the app will not work on your machine without modification. 
+
+Use the develop branch for the most up-to-date version. 
+
+## Development
+
+### Development within docker container
+
+For those who don't want to install the development environment directly to their computers, 
+it is possible to develop Karta within an isolated [Docker](https://docs.docker.com/) container. 
+You can build the image and run the container from the project root directory by typing: 
+
+    docker compose up
+
+This command will build the `karta-rust-devenv` docker image, if it does not already exist, and 
+start the container. After that it is possible to run e.g. VSCode and connect to this running container by 
+executing the "Dev Containers: Attach to running container" command, and chose the correct container. 
+This will open a new VSCode instance which is now running within our rust development container. 
+If you install rust- or any other plugin to VSCode, it will be valid only when running this container. 
+
+The project directory is to be found in `/project` directory. Use the terminal from VSCode to run 
+any command within the context of docker container. 
+
